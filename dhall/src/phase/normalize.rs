use std::collections::HashMap;

use dhall_syntax::{
    BinOp, Builtin, ExprF, InterpolatedText, InterpolatedTextContents,
    NaiveDouble, X,
};

use crate::core::context::NormalizationContext;
use crate::core::thunk::{Thunk, TypeThunk};
use crate::core::value::Value;
use crate::core::var::Subst;
use crate::phase::{NormalizedSubExpr, ResolvedSubExpr, Typed};

pub type InputSubExpr = ResolvedSubExpr;
pub type OutputSubExpr = NormalizedSubExpr;

#[allow(clippy::cognitive_complexity)]
pub fn apply_builtin(b: Builtin, args: Vec<Thunk>) -> Value {
    use dhall_syntax::Builtin::*;
    use Value::*;

    // Return Ok((unconsumed args, returned value)), or Err(()) if value could not be produced.
    let ret = match (b, args.as_slice()) {
        (OptionalNone, [t, r..]) => {
            Ok((r, EmptyOptionalLit(TypeThunk::from_thunk(t.clone()))))
        }
        (NaturalIsZero, [n, r..]) => match &*n.as_value() {
            NaturalLit(n) => Ok((r, BoolLit(*n == 0))),
            _ => Err(()),
        },
        (NaturalEven, [n, r..]) => match &*n.as_value() {
            NaturalLit(n) => Ok((r, BoolLit(*n % 2 == 0))),
            _ => Err(()),
        },
        (NaturalOdd, [n, r..]) => match &*n.as_value() {
            NaturalLit(n) => Ok((r, BoolLit(*n % 2 != 0))),
            _ => Err(()),
        },
        (NaturalToInteger, [n, r..]) => match &*n.as_value() {
            NaturalLit(n) => Ok((r, IntegerLit(*n as isize))),
            _ => Err(()),
        },
        (NaturalShow, [n, r..]) => match &*n.as_value() {
            NaturalLit(n) => Ok((
                r,
                TextLit(vec![InterpolatedTextContents::Text(n.to_string())]),
            )),
            _ => Err(()),
        },
        (IntegerShow, [n, r..]) => match &*n.as_value() {
            IntegerLit(n) => {
                let s = if *n < 0 {
                    n.to_string()
                } else {
                    format!("+{}", n)
                };
                Ok((r, TextLit(vec![InterpolatedTextContents::Text(s)])))
            }
            _ => Err(()),
        },
        (IntegerToDouble, [n, r..]) => match &*n.as_value() {
            IntegerLit(n) => Ok((r, DoubleLit(NaiveDouble::from(*n as f64)))),
            _ => Err(()),
        },
        (DoubleShow, [n, r..]) => match &*n.as_value() {
            DoubleLit(n) => Ok((
                r,
                TextLit(vec![InterpolatedTextContents::Text(n.to_string())]),
            )),
            _ => Err(()),
        },
        (TextShow, [v, r..]) => match &*v.as_value() {
            TextLit(elts) => {
                match elts.as_slice() {
                    // If there are no interpolations (invariants ensure that when there are no
                    // interpolations, there is a single Text item) in the literal.
                    [InterpolatedTextContents::Text(s)] => {
                        // Printing InterpolatedText takes care of all the escaping
                        let txt: InterpolatedText<X> = std::iter::once(
                            InterpolatedTextContents::Text(s.clone()),
                        )
                        .collect();
                        let s = txt.to_string();
                        Ok((
                            r,
                            TextLit(vec![InterpolatedTextContents::Text(s)]),
                        ))
                    }
                    _ => Err(()),
                }
            }
            _ => Err(()),
        },
        (ListLength, [_, l, r..]) => match &*l.as_value() {
            EmptyListLit(_) => Ok((r, NaturalLit(0))),
            NEListLit(xs) => Ok((r, NaturalLit(xs.len()))),
            _ => Err(()),
        },
        (ListHead, [_, l, r..]) => match &*l.as_value() {
            EmptyListLit(n) => Ok((r, EmptyOptionalLit(n.clone()))),
            NEListLit(xs) => {
                Ok((r, NEOptionalLit(xs.iter().next().unwrap().clone())))
            }
            _ => Err(()),
        },
        (ListLast, [_, l, r..]) => match &*l.as_value() {
            EmptyListLit(n) => Ok((r, EmptyOptionalLit(n.clone()))),
            NEListLit(xs) => {
                Ok((r, NEOptionalLit(xs.iter().rev().next().unwrap().clone())))
            }
            _ => Err(()),
        },
        (ListReverse, [_, l, r..]) => match &*l.as_value() {
            EmptyListLit(n) => Ok((r, EmptyListLit(n.clone()))),
            NEListLit(xs) => {
                Ok((r, NEListLit(xs.iter().rev().cloned().collect())))
            }
            _ => Err(()),
        },
        (ListIndexed, [_, l, r..]) => match &*l.as_value() {
            EmptyListLit(t) => {
                let mut kts = HashMap::new();
                kts.insert(
                    "index".into(),
                    TypeThunk::from_value(Value::from_builtin(Natural)),
                );
                kts.insert("value".into(), t.clone());
                Ok((r, EmptyListLit(TypeThunk::from_value(RecordType(kts)))))
            }
            NEListLit(xs) => {
                let xs = xs
                    .iter()
                    .enumerate()
                    .map(|(i, e)| {
                        let i = NaturalLit(i);
                        let mut kvs = HashMap::new();
                        kvs.insert("index".into(), Thunk::from_value(i));
                        kvs.insert("value".into(), e.clone());
                        Thunk::from_value(RecordLit(kvs))
                    })
                    .collect();
                Ok((r, NEListLit(xs)))
            }
            _ => Err(()),
        },
        (ListBuild, [t, f, r..]) => match &*f.as_value() {
            // fold/build fusion
            Value::AppliedBuiltin(ListFold, args) => {
                if args.len() >= 2 {
                    Ok((r, args[1].to_value()))
                } else {
                    // Do we really need to handle this case ?
                    unimplemented!()
                }
            }
            _ => Ok((
                r,
                f.app_val(Value::from_builtin(List).app_thunk(t.clone()))
                    .app_val(ListConsClosure(
                        TypeThunk::from_thunk(t.clone()),
                        None,
                    ))
                    .app_val(EmptyListLit(TypeThunk::from_thunk(t.clone()))),
            )),
        },
        (ListFold, [_, l, _, cons, nil, r..]) => match &*l.as_value() {
            EmptyListLit(_) => Ok((r, nil.to_value())),
            NEListLit(xs) => {
                let mut v = nil.clone();
                for x in xs.iter().rev() {
                    v = cons
                        .clone()
                        .app_thunk(x.clone())
                        .app_thunk(v)
                        .into_thunk();
                }
                Ok((r, v.to_value()))
            }
            _ => Err(()),
        },
        (OptionalBuild, [t, f, r..]) => match &*f.as_value() {
            // fold/build fusion
            Value::AppliedBuiltin(OptionalFold, args) => {
                if args.len() >= 2 {
                    Ok((r, args[1].to_value()))
                } else {
                    // Do we really need to handle this case ?
                    unimplemented!()
                }
            }
            _ => Ok((
                r,
                f.app_val(Value::from_builtin(Optional).app_thunk(t.clone()))
                    .app_val(OptionalSomeClosure(TypeThunk::from_thunk(
                        t.clone(),
                    )))
                    .app_val(EmptyOptionalLit(TypeThunk::from_thunk(
                        t.clone(),
                    ))),
            )),
        },
        (OptionalFold, [_, v, _, just, nothing, r..]) => match &*v.as_value() {
            EmptyOptionalLit(_) => Ok((r, nothing.to_value())),
            NEOptionalLit(x) => Ok((r, just.app_thunk(x.clone()))),
            _ => Err(()),
        },
        (NaturalBuild, [f, r..]) => match &*f.as_value() {
            // fold/build fusion
            Value::AppliedBuiltin(NaturalFold, args) => {
                if !args.is_empty() {
                    Ok((r, args[0].to_value()))
                } else {
                    // Do we really need to handle this case ?
                    unimplemented!()
                }
            }
            _ => Ok((
                r,
                f.app_val(Value::from_builtin(Natural))
                    .app_val(NaturalSuccClosure)
                    .app_val(NaturalLit(0)),
            )),
        },
        (NaturalFold, [n, t, succ, zero, r..]) => match &*n.as_value() {
            NaturalLit(0) => Ok((r, zero.to_value())),
            NaturalLit(n) => {
                let fold = Value::from_builtin(NaturalFold)
                    .app(NaturalLit(n - 1))
                    .app_thunk(t.clone())
                    .app_thunk(succ.clone())
                    .app_thunk(zero.clone());
                Ok((r, succ.app_val(fold)))
            }
            _ => Err(()),
        },
        _ => Err(()),
    };
    match ret {
        Ok((unconsumed_args, mut v)) => {
            let n_consumed_args = args.len() - unconsumed_args.len();
            for x in args.into_iter().skip(n_consumed_args) {
                v = v.app_thunk(x);
            }
            v
        }
        Err(()) => AppliedBuiltin(b, args),
    }
}

pub fn apply_any(f: Thunk, a: Thunk) -> Value {
    let fallback = |f: Thunk, a: Thunk| Value::PartialExpr(ExprF::App(f, a));

    let f_borrow = f.as_value();
    match &*f_borrow {
        Value::Lam(x, _, e) => {
            let val = Typed::from_thunk_untyped(a);
            e.subst_shift(&x.into(), &val).to_value()
        }
        Value::AppliedBuiltin(b, args) => {
            use std::iter::once;
            let args = args.iter().cloned().chain(once(a.clone())).collect();
            apply_builtin(*b, args)
        }
        Value::OptionalSomeClosure(_) => Value::NEOptionalLit(a),
        Value::ListConsClosure(t, None) => {
            Value::ListConsClosure(t.clone(), Some(a))
        }
        Value::ListConsClosure(_, Some(x)) => {
            let a_borrow = a.as_value();
            match &*a_borrow {
                Value::EmptyListLit(_) => Value::NEListLit(vec![x.clone()]),
                Value::NEListLit(xs) => {
                    use std::iter::once;
                    let xs =
                        once(x.clone()).chain(xs.iter().cloned()).collect();
                    Value::NEListLit(xs)
                }
                _ => {
                    drop(f_borrow);
                    drop(a_borrow);
                    fallback(f, a)
                }
            }
        }
        Value::NaturalSuccClosure => {
            let a_borrow = a.as_value();
            match &*a_borrow {
                Value::NaturalLit(n) => Value::NaturalLit(n + 1),
                _ => {
                    drop(f_borrow);
                    drop(a_borrow);
                    fallback(f, a)
                }
            }
        }
        Value::UnionConstructor(l, kts) => {
            Value::UnionLit(l.clone(), a, kts.clone())
        }
        _ => {
            drop(f_borrow);
            fallback(f, a)
        }
    }
}

pub fn squash_textlit(
    elts: impl Iterator<Item = InterpolatedTextContents<Thunk>>,
) -> Vec<InterpolatedTextContents<Thunk>> {
    use std::mem::replace;
    use InterpolatedTextContents::{Expr, Text};

    fn inner(
        elts: impl Iterator<Item = InterpolatedTextContents<Thunk>>,
        crnt_str: &mut String,
        ret: &mut Vec<InterpolatedTextContents<Thunk>>,
    ) {
        for contents in elts {
            match contents {
                Text(s) => crnt_str.push_str(&s),
                Expr(e) => {
                    let e_borrow = e.as_value();
                    match &*e_borrow {
                        Value::TextLit(elts2) => {
                            inner(elts2.iter().cloned(), crnt_str, ret)
                        }
                        _ => {
                            drop(e_borrow);
                            if !crnt_str.is_empty() {
                                ret.push(Text(replace(crnt_str, String::new())))
                            }
                            ret.push(Expr(e.clone()))
                        }
                    }
                }
            }
        }
    }

    let mut crnt_str = String::new();
    let mut ret = Vec::new();
    inner(elts, &mut crnt_str, &mut ret);
    if !crnt_str.is_empty() {
        ret.push(Text(replace(&mut crnt_str, String::new())))
    }
    ret
}

/// Reduces the imput expression to a Value. Evaluates as little as possible.
pub fn normalize_whnf(ctx: NormalizationContext, expr: InputSubExpr) -> Value {
    match expr.as_ref() {
        ExprF::Embed(e) => return e.to_value(),
        ExprF::Var(v) => return ctx.lookup(v),
        _ => {}
    }

    // Thunk subexpressions
    let expr: ExprF<Thunk, X> =
        expr.as_ref().map_ref_with_special_handling_of_binders(
            |e| Thunk::new(ctx.clone(), e.clone()),
            |x, e| Thunk::new(ctx.skip(x), e.clone()),
            |_| unreachable!(),
        );

    normalize_one_layer(expr)
}

// Small helper enum to avoid repetition
enum Ret<'a> {
    Value(Value),
    Thunk(Thunk),
    ThunkRef(&'a Thunk),
    Expr(ExprF<Thunk, X>),
}

<<<<<<< HEAD
/// Performs an intersection of two HashMaps.
///
/// # Arguments
///
/// * `f` - Will compute the final value from the intersecting
///         key and the values from both maps.
=======
/// Performs an outer join of two HashMaps.
///
/// # Arguments
///
/// * `ft` - Will convert the values of the first map
///          into the target value.
///
/// * `fu` - Will convert the values of the second map
///          into the target value.
///
/// * `fktu` - Will convert the key and values from both maps
///           into the target type.
>>>>>>> 925bf5b5
///
/// # Description
///
/// If the key is present in both maps then the final value for
<<<<<<< HEAD
/// that key is computed via the `f` function.
///
/// The final map will contain the shared keys from the
/// two input maps with the final computed value from `f`.
pub(crate) fn intersection_with_key<K, T, U, V>(
    mut f: impl FnMut(&K, &T, &U) -> V,
=======
/// that key is computed via the `fktu` function. Otherwise, the
/// final value will be calculated by either the `ft` or `fu` value
/// depending on which map the key is present in.
///
/// The final map will contain all keys from the two input maps with
/// also values computed as per above.
pub(crate) fn outer_join<K, T, U, V>(
    mut ft: impl FnMut(&T) -> V,
    mut fu: impl FnMut(&U) -> V,
    mut fktu: impl FnMut(&K, &T, &U) -> V,
>>>>>>> 925bf5b5
    map1: &HashMap<K, T>,
    map2: &HashMap<K, U>,
) -> HashMap<K, V>
where
    K: std::hash::Hash + Eq + Clone,
{
    let mut kvs = HashMap::new();

<<<<<<< HEAD
    for (k, t) in map1 {
        // Only insert in the final map if the key exists in both
        if let Some(u) = map2.get(k) { kvs.insert(k.clone(), f(k, t, u)); }
=======
    for (k1, t) in map1 {
        let v = if let Some(u) = map2.get(k1) {
            // The key exists in both maps
            // so use all values for computation
            fktu(k1, t, u)
        } else {
            // Key only exists in map1
            ft(t)
        };
        kvs.insert(k1.clone(), v);
    }

    for (k1, u) in map2 {
        // Insert if key was missing in map1
        kvs.entry(k1.clone()).or_insert(fu(u));
>>>>>>> 925bf5b5
    }

    kvs
}

pub(crate) fn merge_maps<K, V>(
    map1: &HashMap<K, V>,
    map2: &HashMap<K, V>,
    mut f: impl FnMut(&V, &V) -> V,
) -> HashMap<K, V>
where
    K: std::hash::Hash + Eq + Clone,
    V: Clone,
{
    let mut kvs = HashMap::new();
    for (x, v2) in map2 {
        let newv = if let Some(v1) = map1.get(x) {
            f(v1, v2)
        } else {
            v2.clone()
        };
        kvs.insert(x.clone(), newv);
    }
    for (x, v1) in map1 {
        // Insert only if key not already present
        kvs.entry(x.clone()).or_insert_with(|| v1.clone());
    }
    kvs
}

fn apply_binop<'a>(o: BinOp, x: &'a Thunk, y: &'a Thunk) -> Option<Ret<'a>> {
    use BinOp::{
        BoolAnd, BoolEQ, BoolNE, BoolOr, ListAppend, NaturalPlus, NaturalTimes,
        RecursiveRecordMerge, RecursiveRecordTypeMerge, RightBiasedRecordMerge,
        TextAppend,
    };
    use Value::{
        BoolLit, EmptyListLit, NEListLit, NaturalLit, RecordLit, RecordType,
        TextLit,
    };
    let x_borrow = x.as_value();
    let y_borrow = y.as_value();
    Some(match (o, &*x_borrow, &*y_borrow) {
        (BoolAnd, BoolLit(true), _) => Ret::ThunkRef(y),
        (BoolAnd, _, BoolLit(true)) => Ret::ThunkRef(x),
        (BoolAnd, BoolLit(false), _) => Ret::Value(BoolLit(false)),
        (BoolAnd, _, BoolLit(false)) => Ret::Value(BoolLit(false)),
        (BoolAnd, _, _) if x == y => Ret::ThunkRef(x),
        (BoolOr, BoolLit(true), _) => Ret::Value(BoolLit(true)),
        (BoolOr, _, BoolLit(true)) => Ret::Value(BoolLit(true)),
        (BoolOr, BoolLit(false), _) => Ret::ThunkRef(y),
        (BoolOr, _, BoolLit(false)) => Ret::ThunkRef(x),
        (BoolOr, _, _) if x == y => Ret::ThunkRef(x),
        (BoolEQ, BoolLit(true), _) => Ret::ThunkRef(y),
        (BoolEQ, _, BoolLit(true)) => Ret::ThunkRef(x),
        (BoolEQ, BoolLit(x), BoolLit(y)) => Ret::Value(BoolLit(x == y)),
        (BoolEQ, _, _) if x == y => Ret::Value(BoolLit(true)),
        (BoolNE, BoolLit(false), _) => Ret::ThunkRef(y),
        (BoolNE, _, BoolLit(false)) => Ret::ThunkRef(x),
        (BoolNE, BoolLit(x), BoolLit(y)) => Ret::Value(BoolLit(x != y)),
        (BoolNE, _, _) if x == y => Ret::Value(BoolLit(false)),

        (NaturalPlus, NaturalLit(0), _) => Ret::ThunkRef(y),
        (NaturalPlus, _, NaturalLit(0)) => Ret::ThunkRef(x),
        (NaturalPlus, NaturalLit(x), NaturalLit(y)) => {
            Ret::Value(NaturalLit(x + y))
        }
        (NaturalTimes, NaturalLit(0), _) => Ret::Value(NaturalLit(0)),
        (NaturalTimes, _, NaturalLit(0)) => Ret::Value(NaturalLit(0)),
        (NaturalTimes, NaturalLit(1), _) => Ret::ThunkRef(y),
        (NaturalTimes, _, NaturalLit(1)) => Ret::ThunkRef(x),
        (NaturalTimes, NaturalLit(x), NaturalLit(y)) => {
            Ret::Value(NaturalLit(x * y))
        }

        (ListAppend, EmptyListLit(_), _) => Ret::ThunkRef(y),
        (ListAppend, _, EmptyListLit(_)) => Ret::ThunkRef(x),
        (ListAppend, NEListLit(xs), NEListLit(ys)) => {
            Ret::Value(NEListLit(xs.iter().chain(ys.iter()).cloned().collect()))
        }

        (TextAppend, TextLit(x), _) if x.is_empty() => Ret::ThunkRef(y),
        (TextAppend, _, TextLit(y)) if y.is_empty() => Ret::ThunkRef(x),
        (TextAppend, TextLit(x), TextLit(y)) => Ret::Value(TextLit(
            squash_textlit(x.iter().chain(y.iter()).cloned()),
        )),
        (TextAppend, TextLit(x), _) => {
            use std::iter::once;
            let y = InterpolatedTextContents::Expr(y.clone());
            Ret::Value(TextLit(squash_textlit(
                x.iter().cloned().chain(once(y)),
            )))
        }
        (TextAppend, _, TextLit(y)) => {
            use std::iter::once;
            let x = InterpolatedTextContents::Expr(x.clone());
            Ret::Value(TextLit(squash_textlit(
                once(x).chain(y.iter().cloned()),
            )))
        }

        (RightBiasedRecordMerge, _, RecordLit(kvs)) if kvs.is_empty() => {
            Ret::ThunkRef(x)
        }
        (RightBiasedRecordMerge, RecordLit(kvs), _) if kvs.is_empty() => {
            Ret::ThunkRef(y)
        }
        (RightBiasedRecordMerge, RecordLit(kvs1), RecordLit(kvs2)) => {
            let mut kvs = kvs2.clone();
            for (x, v) in kvs1 {
                // Insert only if key not already present
                kvs.entry(x.clone()).or_insert_with(|| v.clone());
            }
            Ret::Value(RecordLit(kvs))
        }

        (RecursiveRecordMerge, _, RecordLit(kvs)) if kvs.is_empty() => {
            Ret::ThunkRef(x)
        }
        (RecursiveRecordMerge, RecordLit(kvs), _) if kvs.is_empty() => {
            Ret::ThunkRef(y)
        }
        (RecursiveRecordMerge, RecordLit(kvs1), RecordLit(kvs2)) => {
            let kvs = merge_maps(kvs1, kvs2, |v1, v2| {
                Thunk::from_partial_expr(ExprF::BinOp(
                    RecursiveRecordMerge,
                    v1.clone(),
                    v2.clone(),
                ))
            });
            Ret::Value(RecordLit(kvs))
        }

        (RecursiveRecordTypeMerge, _, RecordType(kvs)) if kvs.is_empty() => {
            Ret::ThunkRef(x)
        }
        (RecursiveRecordTypeMerge, RecordType(kvs), _) if kvs.is_empty() => {
            Ret::ThunkRef(y)
        }
        (RecursiveRecordTypeMerge, RecordType(kvs1), RecordType(kvs2)) => {
            let kvs = merge_maps(kvs1, kvs2, |v1, v2| {
                TypeThunk::from_thunk(Thunk::from_partial_expr(ExprF::BinOp(
                    RecursiveRecordTypeMerge,
                    v1.to_thunk(),
                    v2.to_thunk(),
                )))
            });
            Ret::Value(RecordType(kvs))
        }

        _ => return None,
    })
}

pub fn normalize_one_layer(expr: ExprF<Thunk, X>) -> Value {
    use Value::{
        BoolLit, DoubleLit, EmptyListLit, EmptyOptionalLit, IntegerLit, Lam,
        NEListLit, NEOptionalLit, NaturalLit, Pi, RecordLit, RecordType,
        TextLit, UnionConstructor, UnionLit, UnionType,
    };

    let ret = match expr {
        ExprF::Embed(_) => unreachable!(),
        ExprF::Var(_) => unreachable!(),
        ExprF::Annot(x, _) => Ret::Thunk(x),
        ExprF::Lam(x, t, e) => {
            Ret::Value(Lam(x.into(), TypeThunk::from_thunk(t), e))
        }
        ExprF::Pi(x, t, e) => Ret::Value(Pi(
            x.into(),
            TypeThunk::from_thunk(t),
            TypeThunk::from_thunk(e),
        )),
        ExprF::Let(x, _, v, b) => {
            let v = Typed::from_thunk_untyped(v);
            Ret::Thunk(b.subst_shift(&x.into(), &v))
        }
        ExprF::App(v, a) => Ret::Value(v.app_thunk(a)),
        ExprF::Builtin(b) => Ret::Value(Value::from_builtin(b)),
        ExprF::Const(c) => Ret::Value(Value::Const(c)),
        ExprF::BoolLit(b) => Ret::Value(BoolLit(b)),
        ExprF::NaturalLit(n) => Ret::Value(NaturalLit(n)),
        ExprF::IntegerLit(n) => Ret::Value(IntegerLit(n)),
        ExprF::DoubleLit(n) => Ret::Value(DoubleLit(n)),
        ExprF::OldOptionalLit(None, t) => {
            Ret::Value(EmptyOptionalLit(TypeThunk::from_thunk(t)))
        }
        ExprF::OldOptionalLit(Some(e), _) => Ret::Value(NEOptionalLit(e)),
        ExprF::SomeLit(e) => Ret::Value(NEOptionalLit(e)),
        ExprF::EmptyListLit(t) => {
            Ret::Value(EmptyListLit(TypeThunk::from_thunk(t)))
        }
        ExprF::NEListLit(elts) => {
            Ret::Value(NEListLit(elts.into_iter().collect()))
        }
        ExprF::RecordLit(kvs) => {
            Ret::Value(RecordLit(kvs.into_iter().collect()))
        }
        ExprF::RecordType(kts) => Ret::Value(RecordType(
            kts.into_iter()
                .map(|(k, t)| (k, TypeThunk::from_thunk(t)))
                .collect(),
        )),
        ExprF::UnionLit(l, x, kts) => Ret::Value(UnionLit(
            l,
            x,
            kts.into_iter()
                .map(|(k, t)| (k, t.map(|t| TypeThunk::from_thunk(t))))
                .collect(),
        )),
        ExprF::UnionType(kts) => Ret::Value(UnionType(
            kts.into_iter()
                .map(|(k, t)| (k, t.map(|t| TypeThunk::from_thunk(t))))
                .collect(),
        )),
        ExprF::TextLit(elts) => {
            use InterpolatedTextContents::Expr;
            let elts: Vec<_> = squash_textlit(elts.into_iter());
            // Simplify bare interpolation
            if let [Expr(th)] = elts.as_slice() {
                Ret::Thunk(th.clone())
            } else {
                Ret::Value(TextLit(elts))
            }
        }
        ExprF::BoolIf(ref b, ref e1, ref e2) => {
            let b_borrow = b.as_value();
            match &*b_borrow {
                BoolLit(true) => Ret::ThunkRef(e1),
                BoolLit(false) => Ret::ThunkRef(e2),
                _ => {
                    let e1_borrow = e1.as_value();
                    let e2_borrow = e2.as_value();
                    match (&*e1_borrow, &*e2_borrow) {
                        // Simplify `if b then True else False`
                        (BoolLit(true), BoolLit(false)) => Ret::ThunkRef(b),
                        _ if e1 == e2 => Ret::ThunkRef(e1),
                        _ => {
                            drop(b_borrow);
                            drop(e1_borrow);
                            drop(e2_borrow);
                            Ret::Expr(expr)
                        }
                    }
                }
            }
        }
        ExprF::BinOp(o, ref x, ref y) => match apply_binop(o, x, y) {
            Some(ret) => ret,
            None => Ret::Expr(expr),
        },

        ExprF::Projection(_, ls) if ls.is_empty() => {
            Ret::Value(RecordLit(HashMap::new()))
        }
        ExprF::Projection(ref v, ref ls) => {
            let v_borrow = v.as_value();
            match &*v_borrow {
                RecordLit(kvs) => Ret::Value(RecordLit(
                    ls.iter()
                        .filter_map(|l| {
                            kvs.get(l).map(|x| (l.clone(), x.clone()))
                        })
                        .collect(),
                )),
                _ => {
                    drop(v_borrow);
                    Ret::Expr(expr)
                }
            }
        }
        ExprF::Field(ref v, ref l) => {
            let v_borrow = v.as_value();
            match &*v_borrow {
                RecordLit(kvs) => match kvs.get(l) {
                    Some(r) => Ret::Thunk(r.clone()),
                    None => {
                        drop(v_borrow);
                        Ret::Expr(expr)
                    }
                },
                UnionType(kts) => {
                    Ret::Value(UnionConstructor(l.clone(), kts.clone()))
                }
                _ => {
                    drop(v_borrow);
                    Ret::Expr(expr)
                }
            }
        }

        ExprF::Merge(ref handlers, ref variant, _) => {
            let handlers_borrow = handlers.as_value();
            let variant_borrow = variant.as_value();
            match (&*handlers_borrow, &*variant_borrow) {
                (RecordLit(kvs), UnionConstructor(l, _)) => match kvs.get(l) {
                    Some(h) => Ret::Thunk(h.clone()),
                    None => {
                        drop(handlers_borrow);
                        drop(variant_borrow);
                        Ret::Expr(expr)
                    }
                },
                (RecordLit(kvs), UnionLit(l, v, _)) => match kvs.get(l) {
                    Some(h) => Ret::Value(h.app_thunk(v.clone())),
                    None => {
                        drop(handlers_borrow);
                        drop(variant_borrow);
                        Ret::Expr(expr)
                    }
                },
                _ => {
                    drop(handlers_borrow);
                    drop(variant_borrow);
                    Ret::Expr(expr)
                }
            }
        }
    };

    match ret {
        Ret::Value(v) => v,
        Ret::Thunk(th) => th.to_value(),
        Ret::ThunkRef(th) => th.to_value(),
        Ret::Expr(expr) => Value::PartialExpr(expr),
    }
}<|MERGE_RESOLUTION|>--- conflicted
+++ resolved
@@ -372,50 +372,22 @@
     Expr(ExprF<Thunk, X>),
 }
 
-<<<<<<< HEAD
 /// Performs an intersection of two HashMaps.
 ///
 /// # Arguments
 ///
 /// * `f` - Will compute the final value from the intersecting
 ///         key and the values from both maps.
-=======
-/// Performs an outer join of two HashMaps.
-///
-/// # Arguments
-///
-/// * `ft` - Will convert the values of the first map
-///          into the target value.
-///
-/// * `fu` - Will convert the values of the second map
-///          into the target value.
-///
-/// * `fktu` - Will convert the key and values from both maps
-///           into the target type.
->>>>>>> 925bf5b5
 ///
 /// # Description
 ///
 /// If the key is present in both maps then the final value for
-<<<<<<< HEAD
 /// that key is computed via the `f` function.
 ///
 /// The final map will contain the shared keys from the
 /// two input maps with the final computed value from `f`.
 pub(crate) fn intersection_with_key<K, T, U, V>(
     mut f: impl FnMut(&K, &T, &U) -> V,
-=======
-/// that key is computed via the `fktu` function. Otherwise, the
-/// final value will be calculated by either the `ft` or `fu` value
-/// depending on which map the key is present in.
-///
-/// The final map will contain all keys from the two input maps with
-/// also values computed as per above.
-pub(crate) fn outer_join<K, T, U, V>(
-    mut ft: impl FnMut(&T) -> V,
-    mut fu: impl FnMut(&U) -> V,
-    mut fktu: impl FnMut(&K, &T, &U) -> V,
->>>>>>> 925bf5b5
     map1: &HashMap<K, T>,
     map2: &HashMap<K, U>,
 ) -> HashMap<K, V>
@@ -424,11 +396,48 @@
 {
     let mut kvs = HashMap::new();
 
-<<<<<<< HEAD
     for (k, t) in map1 {
         // Only insert in the final map if the key exists in both
         if let Some(u) = map2.get(k) { kvs.insert(k.clone(), f(k, t, u)); }
-=======
+    }
+
+    kvs
+}
+
+/// Performs an outer join of two HashMaps.
+///
+/// # Arguments
+///
+/// * `ft` - Will convert the values of the first map
+///          into the target value.
+///
+/// * `fu` - Will convert the values of the second map
+///          into the target value.
+///
+/// * `fktu` - Will convert the key and values from both maps
+///           into the target type.
+///
+/// # Description
+///
+/// If the key is present in both maps then the final value for
+/// that key is computed via the `fktu` function. Otherwise, the
+/// final value will be calculated by either the `ft` or `fu` value
+/// depending on which map the key is present in.
+///
+/// The final map will contain all keys from the two input maps with
+/// also values computed as per above.
+pub(crate) fn outer_join<K, T, U, V>(
+    mut ft: impl FnMut(&T) -> V,
+    mut fu: impl FnMut(&U) -> V,
+    mut fktu: impl FnMut(&K, &T, &U) -> V,
+    map1: &HashMap<K, T>,
+    map2: &HashMap<K, U>,
+) -> HashMap<K, V>
+where
+    K: std::hash::Hash + Eq + Clone,
+{
+    let mut kvs = HashMap::new();
+
     for (k1, t) in map1 {
         let v = if let Some(u) = map2.get(k1) {
             // The key exists in both maps
@@ -444,7 +453,6 @@
     for (k1, u) in map2 {
         // Insert if key was missing in map1
         kvs.entry(k1.clone()).or_insert(fu(u));
->>>>>>> 925bf5b5
     }
 
     kvs
