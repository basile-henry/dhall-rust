#![allow(non_snake_case)]
use dhall_core::*;
use dhall_generator::dhall_expr;
use std::fmt;

fn apply_builtin<S, A>(b: Builtin, args: &Vec<Expr<S, A>>) -> WhatNext<S, A>
where
    S: fmt::Debug + Clone,
    A: fmt::Debug + Clone,
{
    use dhall_core::Builtin::*;
    use dhall_core::ExprF::*;
    use WhatNext::*;
    let (ret, rest) = match (b, args.as_slice()) {
        (OptionalSome, [x, rest..]) => (rc(NEOptionalLit(x.roll())), rest),
        (OptionalNone, [t, rest..]) => (rc(EmptyOptionalLit(t.roll())), rest),
        (NaturalIsZero, [NaturalLit(n), rest..]) => {
            (rc(BoolLit(*n == 0)), rest)
        }
        (NaturalEven, [NaturalLit(n), rest..]) => {
            (rc(BoolLit(*n % 2 == 0)), rest)
        }
        (NaturalOdd, [NaturalLit(n), rest..]) => {
            (rc(BoolLit(*n % 2 != 0)), rest)
        }
        (NaturalToInteger, [NaturalLit(n), rest..]) => {
            (rc(IntegerLit(*n as isize)), rest)
        }
        (NaturalShow, [NaturalLit(n), rest..]) => {
            (rc(TextLit(n.to_string().into())), rest)
        }
        (ListLength, [_, EmptyListLit(_), rest..]) => (rc(NaturalLit(0)), rest),
        (ListLength, [_, NEListLit(ys), rest..]) => {
            (rc(NaturalLit(ys.len())), rest)
        }
        (ListHead, [_, EmptyListLit(t), rest..]) => {
            (rc(EmptyOptionalLit(t.clone())), rest)
        }
        (ListHead, [_, NEListLit(ys), rest..]) => {
            (rc(NEOptionalLit(ys.first().unwrap().clone())), rest)
        }
        (ListLast, [_, EmptyListLit(t), rest..]) => {
            (rc(EmptyOptionalLit(t.clone())), rest)
        }
        (ListLast, [_, NEListLit(ys), rest..]) => {
            (rc(NEOptionalLit(ys.last().unwrap().clone())), rest)
        }
        (ListReverse, [_, EmptyListLit(t), rest..]) => {
            (rc(EmptyListLit(t.clone())), rest)
        }
        (ListReverse, [_, NEListLit(ys), rest..]) => {
            let ys = ys.iter().rev().cloned().collect();
            (rc(NEListLit(ys)), rest)
        }
        (ListIndexed, [_, EmptyListLit(t), rest..]) => (
            dhall_expr!([] : List ({ index : Natural, value : t })),
            rest,
        ),
        (ListIndexed, [_, NEListLit(xs), rest..]) => {
            let xs = xs
                .iter()
                .cloned()
                .enumerate()
                .map(|(i, e)| {
                    let i = rc(NaturalLit(i));
                    dhall_expr!({ index = i, value = e })
                })
                .collect();
            (rc(NEListLit(xs)), rest)
        }
        (ListBuild, [a0, g, rest..]) => {
            loop {
                if let App(f2, args2) = g {
                    if let (Builtin(ListFold), [_, x, rest_inner..]) =
                        (f2.as_ref(), args2.as_slice())
                    {
                        // fold/build fusion
                        break (rc(App(x.clone(), rest_inner.to_vec())), rest);
                    }
                };
                let a0 = a0.roll();
                let a1 = shift(1, &V("a".into(), 0), &a0);
<<<<<<< HEAD
                let g = g.roll();
                break (
                    dhall_expr!(
                        g
                        (List a0)
                        (λ(a : a0) -> λ(as : List a1) -> [ a ] # as)
                        ([] : List a0)
                    ),
                    rest,
=======
                // TODO: use Embed to avoid reevaluating g
                break dhall_expr!(
                    g
                    (List a0)
                    (λ(x : a0) -> λ(xs : List a1) -> [ x ] # xs)
                    ([] : List a0)
>>>>>>> 305a2ee7
                );
            }
        }
        (OptionalBuild, [a0, g, rest..]) => {
            loop {
                if let App(f2, args2) = g {
                    if let (Builtin(OptionalFold), [_, x, rest_inner..]) =
                        (f2.as_ref(), args2.as_slice())
                    {
                        // fold/build fusion
                        break (rc(App(x.clone(), rest_inner.to_vec())), rest);
                    }
                };
                let a0 = a0.roll();
                let g = g.roll();
                break (
                    dhall_expr!(
                        g
                        (Optional a0)
                        (λ(x: a0) -> Some x)
                        (None a0)
                    ),
                    rest,
                );
            }
        }
        (ListFold, [_, EmptyListLit(_), _, _, nil, rest..]) => {
            (nil.roll(), rest)
        }
        (ListFold, [_, NEListLit(xs), _, cons, nil, rest..]) => (
            xs.iter().rev().fold(nil.roll(), |acc, x| {
                let x = x.clone();
                let acc = acc.clone();
                let cons = cons.roll();
                dhall_expr!(cons x acc)
            }),
            rest,
        ),
        // // fold/build fusion
        // (ListFold, [_, App(box Builtin(ListBuild), [_, x, rest..]), rest..]) => {
        //     normalize_ref(&App(bx(x.clone()), rest.to_vec()))
        // }
        (OptionalFold, [_, NEOptionalLit(x), _, just, _, rest..]) => {
            let x = x.clone();
            let just = just.roll();
            (dhall_expr!(just x), rest)
        }
        (OptionalFold, [_, EmptyOptionalLit(_), _, _, nothing, rest..]) => {
            (nothing.roll(), rest)
        }
        // // fold/build fusion
        // (OptionalFold, [_, App(box Builtin(OptionalBuild), [_, x, rest..]), rest..]) => {
        //     normalize_ref(&App(bx(x.clone()), rest.to_vec()))
        // }
        (NaturalBuild, [g, rest..]) => {
            loop {
                if let App(f2, args2) = g {
                    if let (Builtin(NaturalFold), [x, rest_inner..]) =
                        (f2.as_ref(), args2.as_slice())
                    {
                        // fold/build fusion
                        break (rc(App(x.clone(), rest_inner.to_vec())), rest);
                    }
                };
                let g = g.roll();
                break (
                    dhall_expr!(g Natural (λ(x : Natural) -> x + 1) 0),
                    rest,
                );
            }
        }
        (NaturalFold, [NaturalLit(0), _, _, zero, rest..]) => {
            (zero.roll(), rest)
        }
        (NaturalFold, [NaturalLit(n), t, succ, zero, rest..]) => {
            let fold = rc(Builtin(NaturalFold));
            let n = rc(NaturalLit(n - 1));
            let t = t.roll();
            let succ = succ.roll();
            let zero = zero.roll();
            (dhall_expr!(succ (fold n t succ zero)), rest)
        }
        // (NaturalFold, Some(App(f2, args2)), _) => {
        //     match (f2.as_ref(), args2.as_slice()) {
        //         // fold/build fusion
        //         (Builtin(NaturalBuild), [x, rest..]) => {
        //             rc(App(x.clone(), rest.to_vec()))
        //         }
        //         _ => return rc(App(f, args)),
        //     }
        // }
        _ => return DoneAsIs,
    };
    // Put the remaining arguments back and eval again. In most cases
    // ret will not be of a form that can be applied, so this won't go very deep.
    // In lots of cases, there are no remaining args so this cann will just return ret.
    let rest: Vec<SubExpr<S, A>> = rest.iter().map(ExprF::roll).collect();
    Continue(ExprF::App(ret, rest))
}

// Small enum to help with being DRY
enum WhatNext<'a, S, A> {
    // Recurse on this expression
    Continue(Expr<S, A>),
    ContinueSub(SubExpr<S, A>),
    // The following expression is the normal form
    Done(Expr<S, A>),
    DoneRef(&'a Expr<S, A>),
    DoneRefSub(&'a SubExpr<S, A>),
    // The current expression is already in normal form
    DoneAsIs,
}

pub fn normalize_ref<S, A>(expr: &Expr<S, A>) -> Expr<S, A>
where
    S: fmt::Debug + Clone,
    A: fmt::Debug + Clone,
{
    use dhall_core::BinOp::*;
    use dhall_core::ExprF::*;
    // Recursively normalize all subexpressions
    let expr: ExprF<Expr<S, A>, Label, S, A> =
        expr.map_ref_simple(|e| normalize_ref(e.as_ref()));

    use WhatNext::*;
    let what_next = match &expr {
        Let(f, _, r, b) => {
            let vf0 = &V(f.clone(), 0);
            let r2 = shift(1, vf0, &r.roll());
            // TODO: use a context
            let b2 = subst(vf0, &r2, &b.roll());
            // TODO: add tests sensitive to shift errors before
            // trying anything
            let b3 = shift(-1, vf0, &b2);
            ContinueSub(b3)
        }
        Annot(x, _) => DoneRef(x),
        Note(_, e) => DoneRef(e),
        App(f, args) if args.is_empty() => DoneRef(f),
        App(App(f, args1), args2) => Continue(App(
            f.clone(),
            args1
                .iter()
                .cloned()
                .chain(args2.iter().map(ExprF::roll))
                .collect(),
        )),
        App(Builtin(b), args) => apply_builtin(*b, args),
        App(Lam(x, _, b), args) => {
            let mut iter = args.iter();
            // We know args is nonempty
            let a = iter.next().unwrap();
            // Beta reduce
            let vx0 = &V(x.clone(), 0);
            let a2 = shift(1, vx0, &a.roll());
            let b2 = subst(vx0, &a2, &b);
            let b3 = shift(-1, vx0, &b2);
            Continue(App(b3, iter.map(ExprF::roll).collect()))
        }
        BoolIf(BoolLit(true), t, _) => DoneRef(t),
        BoolIf(BoolLit(false), _, f) => DoneRef(f),
        // TODO: interpolation
        // TextLit(t) =>
        BinOp(BoolAnd, BoolLit(x), BoolLit(y)) => Done(BoolLit(*x && *y)),
        BinOp(BoolOr, BoolLit(x), BoolLit(y)) => Done(BoolLit(*x || *y)),
        BinOp(BoolEQ, BoolLit(x), BoolLit(y)) => Done(BoolLit(x == y)),
        BinOp(BoolNE, BoolLit(x), BoolLit(y)) => Done(BoolLit(x != y)),
        BinOp(NaturalPlus, NaturalLit(x), NaturalLit(y)) => {
            Done(NaturalLit(x + y))
        }
        BinOp(NaturalTimes, NaturalLit(x), NaturalLit(y)) => {
            Done(NaturalLit(x * y))
        }
        BinOp(TextAppend, TextLit(x), TextLit(y)) => Done(TextLit(x + y)),
        BinOp(ListAppend, EmptyListLit(t), EmptyListLit(_)) => {
            Done(EmptyListLit(SubExpr::clone(t)))
        }
        BinOp(ListAppend, EmptyListLit(_), y) => DoneRef(y),
        BinOp(ListAppend, x, EmptyListLit(_)) => DoneRef(x),
        BinOp(ListAppend, NEListLit(xs), NEListLit(ys)) => {
            let xs = xs.into_iter().cloned();
            let ys = ys.into_iter().cloned();
            Done(NEListLit(xs.chain(ys).collect()))
        }
        Merge(RecordLit(handlers), UnionLit(k, v, _), _) => {
            match handlers.get(&k) {
                Some(h) => Continue(App(h.clone(), vec![v.clone()])),
                None => DoneAsIs,
            }
        }
        Field(RecordLit(kvs), l) => match kvs.get(&l) {
            Some(r) => DoneRefSub(r),
            None => DoneAsIs,
        },
        Projection(_, ls) if ls.is_empty() => {
            Done(RecordLit(std::collections::BTreeMap::new()))
        }
        Projection(RecordLit(kvs), ls) => Done(RecordLit(
            ls.iter()
                .filter_map(|l| kvs.get(l).map(|x| (l.clone(), x.clone())))
                .collect(),
        )),
        _ => DoneAsIs,
    };

    match what_next {
        Continue(e) => normalize_ref(&e),
        ContinueSub(e) => normalize_ref(e.as_ref()),
        Done(e) => e,
        DoneRef(e) => e.clone(),
        DoneRefSub(e) => e.unroll(),
        DoneAsIs => expr.map_ref_simple(ExprF::roll),
    }
}

/// Reduce an expression to its normal form, performing beta reduction
///
/// `normalize` does not type-check the expression.  You may want to type-check
/// expressions before normalizing them since normalization can convert an
/// ill-typed expression into a well-typed expression.
///
/// However, `normalize` will not fail if the expression is ill-typed and will
/// leave ill-typed sub-expressions unevaluated.
///
pub fn normalize<S, A>(e: SubExpr<S, A>) -> SubExpr<S, A>
where
    S: fmt::Debug + Clone,
    A: fmt::Debug + Clone,
{
    normalize_ref(e.as_ref()).roll()
}<|MERGE_RESOLUTION|>--- conflicted
+++ resolved
@@ -80,24 +80,15 @@
                 };
                 let a0 = a0.roll();
                 let a1 = shift(1, &V("a".into(), 0), &a0);
-<<<<<<< HEAD
                 let g = g.roll();
                 break (
                     dhall_expr!(
                         g
                         (List a0)
-                        (λ(a : a0) -> λ(as : List a1) -> [ a ] # as)
+                        (λ(x : a0) -> λ(xs : List a1) -> [ x ] # xs)
                         ([] : List a0)
                     ),
                     rest,
-=======
-                // TODO: use Embed to avoid reevaluating g
-                break dhall_expr!(
-                    g
-                    (List a0)
-                    (λ(x : a0) -> λ(xs : List a1) -> [ x ] # xs)
-                    ([] : List a0)
->>>>>>> 305a2ee7
                 );
             }
         }
